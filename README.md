# Sync Tool

A tool for synchronizing code with upstream repositories with incremental updates and parallel processing.

## Features
- Incremental sync using file hashes
- Parallel directory processing
- Git integration
- Configurable ignore patterns
- Conflict resolution

## Installation

```bash
npm install -g sync-tool
```

## Usage

```bash
sync-upstream --config sync.config.js
```

## Configuration

支持多种配置格式: JSON、YAML 和 TOML。默认会查找以下文件:
- `.sync-toolrc.json`
- `.sync-toolrc.yaml`
- `.sync-toolrc.yml`
- `.sync-toolrc.toml`
- `sync-tool.config.json`
- `sync-tool.config.yaml`
- `sync-tool.config.yml`
- `sync-tool.config.toml`
- `sync.config.js` (JavaScript模块)

### JSON 格式示例

```json
{
  "localRepoPath": "./my-project",
  "upstreamRepoUrl": "https://github.com/example/upstream-repo.git",
  "upstreamBranch": "main",
  "localBranch": "main",
  "ignorePatterns": ["node_modules", "dist", ".git"],
  "concurrencyLimit": 5,
  "retryConfig": {
    "maxRetries": 3,
    "initialDelay": 2000,
    "backoffFactor": 1.5
  },
  "forceOverwrite": true,
  "verbose": false,
  "silent": false,
  "dryRun": false
}
```

### YAML 格式示例

```yaml
localRepoPath: ./my-project
upstreamRepoUrl: https://github.com/example/upstream-repo.git
upstreamBranch: main
localBranch: main
ignorePatterns:
  - node_modules
  - dist
  - .git
concurrencyLimit: 5
retryConfig:
  maxRetries: 3
  initialDelay: 2000
  backoffFactor: 1.5
forceOverwrite: true
verbose: false
silent: false
dryRun: false
```

### TOML 格式示例

```toml
localRepoPath = "./my-project"
upstreamRepoUrl = "https://github.com/example/upstream-repo.git"
upstreamBranch = "main"
localBranch = "main"
ignorePatterns = [
  "node_modules",
  "dist",
  ".git"
]
concurrencyLimit = 5

[retryConfig]
maxRetries = 3
initialDelay = 2000
backoffFactor = 1.5
forceOverwrite = true
verbose = false
silent = false
dryRun = false
```

### JavaScript 模块格式示

Create a `sync.config.js` file with the following structure:

```javascript
module.exports = {
  // Path to the local repository
  localRepoPath: './my-project',
  // Upstream repository URL
  upstreamRepoUrl: 'https://github.com/example/upstream-repo.git',
  // Upstream branch to sync with
  upstreamBranch: 'main',
  // Local branch to sync to
  localBranch: 'main',
  // Patterns to ignore during sync
  ignorePatterns: ['node_modules', 'dist', '.git'],
  // Concurrency limit for parallel processing
  concurrencyLimit: 5,
<<<<<<< HEAD
  // 可选：网络请求重试配置
  retryConfig: {
    maxRetries: 3, // 最大重试次数
    initialDelay: 2000, // 初始延迟时间(ms)
    backoffFactor: 1.5 // 退避因子
  }
=======
>>>>>>> 6fdfcf5a
}
```

### 重试机制配置详解

重试机制用于处理网络请求失败的情况，目前支持`git.fetch`和`git.push`操作的重试。

#### 配置选项

- `maxRetries`: 最大重试次数 (默认: 3)
- `initialDelay`: 初始重试延迟时间(毫秒) (默认: 2000)
- `backoffFactor`: 重试退避因子 (默认: 1.5)

#### 重试策略

采用指数退避策略，每次重试的延迟时间为: `initialDelay * (backoffFactor ^ (retryCount - 1))`

例如，默认配置下:
- 第1次重试延迟: 2000ms
- 第2次重试延迟: 2000 * 1.5 = 3000ms
- 第3次重试延迟: 2000 * 1.5^2 = 4500ms

### 命令行参数配置

除了配置文件外，还可以通过命令行参数配置所有选项。命令行参数会覆盖配置文件中的对应设置。

```bash
# 指定配置文件路径
--config <path> 或 -C <path>

# 指定配置文件格式 (json, yaml, toml)
--config-format <format> 或 -F <format>

# 启用详细日志输出
--verbose 或 -V

# 静默模式，只输出错误信息
--silent 或 -s

# 试运行模式，不实际修改文件
--dry-run 或 -n

# 设置最大重试次数
--retry-max <num> 或 --rm <num>

# 设置初始重试延迟
--retry-delay <ms> 或 --rd <ms>

# 设置重试退避因子
--retry-backoff <factor> 或 --rb <factor>
```

完整命令示例:

```bash
sync-upstream --config ./custom-config.yaml --config-format yaml --verbose --dry-run
```

```bash
sync-upstream --repo https://github.com/example/upstream-repo.git --dirs src/core,docs --retry-max 5 --retry-delay 3000 --retry-backoff 2.0 -V -n
```

## API

### Classes

#### UpstreamSyncer

Main class for handling synchronization with upstream repositories.

```typescript
import { UpstreamSyncer } from 'sync-upstream'

const syncer = new UpstreamSyncer({
  localRepoPath: './my-project',
  upstreamRepoUrl: 'https://github.com/example/upstream-repo.git',
  upstreamBranch: 'main',
  localBranch: 'main',
  ignorePatterns: ['node_modules', 'dist', '.git'],
  concurrencyLimit: 5,
<<<<<<< HEAD
  // 可选：网络请求重试配置
  retryConfig: {
    maxRetries: 3, // 最大重试次数
    initialDelay: 2000, // 初始延迟时间(ms)
    backoffFactor: 1.5 // 退避因子
  }
})

// 使用async/await方式调用
async function syncWithUpstream() {
  try {
    await syncer.run()
    console.log('Sync completed successfully')
  }
  catch (err) {
    console.error('Sync failed:', err)
  }
}

syncWithUpstream()
```

### Configuration Options

The `UpstreamSyncer` class accepts the following configuration options:

- `localRepoPath`: Path to the local repository
- `upstreamRepoUrl`: Upstream repository URL
- `upstreamBranch`: Upstream branch to sync with
- `localBranch`: Local branch to sync to
- `ignorePatterns`: Patterns to ignore during sync
- `concurrencyLimit`: Concurrency limit for parallel processing
- `forceOverwrite`: Whether to force overwrite existing files (default: true)
- `verbose`: Whether to enable verbose logging (default: false)
- `silent`: Whether to enable silent mode (only error messages) (default: false)
- `dryRun`: Whether to enable dry-run mode (no actual changes) (default: false)
- `retryConfig`: Optional configuration for network request retries
  - `maxRetries`: Maximum number of retry attempts (default: 3)
  - `initialDelay`: Initial delay between retries in milliseconds (default: 2000)
  - `backoffFactor`: Exponential backoff factor (default: 1.5)

=======
})

syncer.run()
  .then(() => console.log('Sync completed successfully'))
  .catch(err => console.error('Sync failed:', err))
```

>>>>>>> 6fdfcf5a
## License

MIT<|MERGE_RESOLUTION|>--- conflicted
+++ resolved
@@ -1,4 +1,4 @@
-# Sync Tool
+# Sync upstream
 
 A tool for synchronizing code with upstream repositories with incremental updates and parallel processing.
 
@@ -12,7 +12,7 @@
 ## Installation
 
 ```bash
-npm install -g sync-tool
+npm install -g sync-upstream
 ```
 
 ## Usage
@@ -120,15 +120,12 @@
   ignorePatterns: ['node_modules', 'dist', '.git'],
   // Concurrency limit for parallel processing
   concurrencyLimit: 5,
-<<<<<<< HEAD
   // 可选：网络请求重试配置
   retryConfig: {
-    maxRetries: 3, // 最大重试次数
+    maxRetries: 3,     // 最大重试次数
     initialDelay: 2000, // 初始延迟时间(ms)
-    backoffFactor: 1.5 // 退避因子
+    backoffFactor: 1.5  // 退避因子
   }
-=======
->>>>>>> 6fdfcf5a
 }
 ```
 
@@ -209,12 +206,11 @@
   localBranch: 'main',
   ignorePatterns: ['node_modules', 'dist', '.git'],
   concurrencyLimit: 5,
-<<<<<<< HEAD
   // 可选：网络请求重试配置
   retryConfig: {
-    maxRetries: 3, // 最大重试次数
+    maxRetries: 3,     // 最大重试次数
     initialDelay: 2000, // 初始延迟时间(ms)
-    backoffFactor: 1.5 // 退避因子
+    backoffFactor: 1.5  // 退避因子
   }
 })
 
@@ -223,8 +219,7 @@
   try {
     await syncer.run()
     console.log('Sync completed successfully')
-  }
-  catch (err) {
+  } catch (err) {
     console.error('Sync failed:', err)
   }
 }
@@ -242,24 +237,11 @@
 - `localBranch`: Local branch to sync to
 - `ignorePatterns`: Patterns to ignore during sync
 - `concurrencyLimit`: Concurrency limit for parallel processing
-- `forceOverwrite`: Whether to force overwrite existing files (default: true)
-- `verbose`: Whether to enable verbose logging (default: false)
-- `silent`: Whether to enable silent mode (only error messages) (default: false)
-- `dryRun`: Whether to enable dry-run mode (no actual changes) (default: false)
 - `retryConfig`: Optional configuration for network request retries
   - `maxRetries`: Maximum number of retry attempts (default: 3)
   - `initialDelay`: Initial delay between retries in milliseconds (default: 2000)
   - `backoffFactor`: Exponential backoff factor (default: 1.5)
 
-=======
-})
-
-syncer.run()
-  .then(() => console.log('Sync completed successfully'))
-  .catch(err => console.error('Sync failed:', err))
-```
-
->>>>>>> 6fdfcf5a
 ## License
 
 MIT